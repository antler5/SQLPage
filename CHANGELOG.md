# CHANGELOG.md

<<<<<<< HEAD
## 0.23.0 (unreleased)
=======
## 0.23.0 (2024-06-09)
>>>>>>> 58b61915

 - fix a bug in the [csv](https://sql.ophir.dev/documentation.sql?component=csv#component) component. The `separator` parameter now works as expected. This facilitates creating excel-compatible CSVs in european countries where excel expects the separator to be `;` instead of `,`.
 - new `tooltip` property in the button component.
 - New `search_value` property in the shell component.
 - Fixed a display issue in the hero component when the button text is long and the viewport is narrow.
 - reuse the existing opened database connection for the current query in `sqlpage.run_sql` instead of opening a new one. This makes it possible to create a temporary table in a file, and reuse it in an included script, create a SQL transaction that spans over multiple run_sql calls, and should generally make run_sql more performant.
 - Fixed a bug in the cookie component where removing a cookie from a subdirectory would not work.
 - [Updated SQL parser](https://github.com/sqlparser-rs/sqlparser-rs/blob/main/CHANGELOG.md#0470-2024-06-01). Fixes support for `AT TIME ZONE` in postgres. Fixes `GROUP_CONCAT()` in MySQL.
 - Add a new warning message in the logs when trying to use `SET $x = ` when there is already a form field named `x`.
<<<<<<< HEAD
=======
 - **Empty Uploaded files**: when a form contains an optional file upload field, and the user does not upload a file, the field used to still be accessible to SQLPage file-related functions such as `sqlpage.uploaded_file_path` and `sqlpage.uploaded_file_mime_type`. This is now fixed, and these functions will return `NULL` when the user does not upload a file. `sqlpage.persist_uploaded_file` will not create an empty file in the target directory when the user does not upload a file, instead it will do nothing and return `NULL`.
 - In the [map](https://sql.ophir.dev/documentation.sql?component=map#component) component, when top-level latitude and longitude properties are omitted, the map will now center on its markers. This makes it easier to create zoomed maps with a single marker.
 - In the [button](https://sql.ophir.dev/documentation.sql?component=button#component) component, add a `download` property to make the button download a file when clicked, a `target` property to open the link in a new tab, and a `rel` property to prevent search engines from following the link.
 - New `timeout` option in the [sqlpage.fetch](https://sql.ophir.dev/functions.sql?function=fetch#function) function to set a timeout for the request. This is useful when working with slow or unreliable APIs, large payloads, or when you want to avoid waiting too long for a response.
 - In the [hero](https://sql.ophir.dev/documentation.sql?component=hero#component) component, add a `poster` property to display a video poster image, a `loop` property to loop the video (useful for short animations), a `muted` property to mute the video, and a `nocontrols` property to hide video controls.
 - Fix a bug where icons would disappear when serving a SQLPage website from a subdirectory and not the root of the (sub)domain using the `site_prefix` configuration option.
>>>>>>> 58b61915

## 0.22.0 (2024-05-29)
 -  **Important Security Fix:** The behavior of `SET $x` has been modified to match `SELECT $x`.
     - **Security Risk:** Previously, `SET $x` could be overwritten by a POST parameter named `x`.
     - **Solution:** Upgrade to SQLPage v0.22. If not possible, then update your application to use `SET :x` instead of `SET $x`.
     - For more information, see [GitHub Issue #342](https://github.com/lovasoa/SQLpage/issues/342).
 -  **Deprecation Notice:** Reading POST variables using `$x`.
     - **New Standard:** Use `:x` for POST variables and `$x` for GET variables.
     - **Current Release Warning:** Using `$x` for POST variables will display a console warning: 
       ```
       Deprecation warning! $x was used to reference a form field value (a POST variable) instead of a URL parameter. This will stop working soon. Please use :x instead.
       ```
     - **Future Change:** `$x` will evaluate to `NULL` if no GET variable named `x` is present, regardless of any POST variables.
    - **Detection and Update:** Use provided warnings to find and update deprecated usages in your code.
    -  **Reminder about GET and POST Variables:**
       - **GET Variables:** Parameters included in the URL of an HTTP GET request, used to retrieve data. Example: `https://example.com/page?x=value`, where `x` is a GET variable.
       - **POST Variables:** Parameters included in the body of an HTTP POST request, used for form submissions. Example: the value entered by the user in a form field named `x`.
 - Two **backward-incompatible changes** in the [chart](https://sql.ophir.dev/documentation.sql?component=chart#component) component's timeseries plotting feature (actioned with `TRUE as time`):
    -  when providing a number for the x value (time), it is now interpreted as a unix timestamp, in seconds (number of seconds since 1970-01-01 00:00:00 UTC). It used to be interpreted as milliseconds. If you were using the `TRUE as time` syntax with integer values, you will need to divide your time values by 1000 to get the same result as before.
        - This change makes it easier to work with time series plots, as most databases return timestamps in seconds. For instance, in SQLite, you can store timestamps as integers with the [`unixepoch()`](https://www.sqlite.org/lang_datefunc.html) function, and plot them directly in SQLPage.
    - when providing an ISO datetime string for the x value (time), without an explicit timezone, it is now interpreted and displayed in the local timezone of the user. It used to be interpreted as a local time, but displayed in UTC, which [was confusing](https://github.com/lovasoa/SQLpage/issues/324). If you were using the `TRUE as time` syntax with naive datetime strings (without timezone information), you will need to convert your datetime strings to UTC on the database side if you want to keep the same behavior as before. As a side note, it is always recommended to store and query datetime strings with timezone information in the database, to avoid ambiguity.
      - This change is particularly useful in SQLite, which generates naive datetime strings by default. You should still store and query datetimes as unix timestamps when possible, to avoid ambiguity and reduce storage size.
 - When calling a file with [`sqlpage.run_sql`](https://sql.ophir.dev/functions.sql?function=run_sql#function), the target file now has access to uploaded files.
 - New article by [Matthew Larkin](https://github.com/matthewlarkin) about [migrations](https://sql.ophir.dev/your-first-sql-website/migrations.sql).
 - Add a row-level `id` attribute to the button component.
 - Static assets (js, css, svg) needed to build SQLPage are now cached individually, and can be downloaded separately from the build process. This makes it easier to build SQLPage without internet access. If you use pre-built SQLPage binaries, this change does not affect you.
 - New `icon_after` row-level property in the button component to display an icon on the right of a button (after the text). Contributed by @amrutadotorg.
 - New demo example: [dark theme](./examples/light-dark-toggle/). Contributed by @lyderic.
 - Add the ability to [bind to a unix socket instead of a TCP port](https://sql.ophir.dev/your-first-sql-website/nginx.sql) for better performance on linux. Contributed by @vlasky.

## 0.21.0 (2024-05-19) 

 - `sqlpage.hash_password(NULL)` now returns `NULL` instead of throwing an error. This behavior was changed unintentionally in 0.20.5 and could have broken existing SQLPage websites.
 - The [dynamic](https://sql.ophir.dev/documentation.sql?component=dynamic#component) component now supports multiple `properties` attributes. The following is now possible:
   ```sql
   select 'dynamic' as component, 
          '{ "component": "card", "title": "Hello" }' as properties,
          '{ "title": "World" }' as properties;
   ```
 - Casting values from one type to another using the `::` operator is only supported by PostgreSQL. SQLPage versions before 0.20.5 would silently convert all casts to the `CAST(... AS ...)` syntax, which is supported by all databases. Since 0.20.5, SQLPage started to respect the original `::` syntax, and pass it as-is to the database. This broke existing SQLPage websites that used the `::` syntax with databases other than PostgreSQL. For backward compatibility, this version of SQLPage re-establishes the previous behavior, converts `::` casts on non-PostgreSQL databases to the `CAST(... AS ...)` syntax, but will display a warning in the logs. 
    - In short, if you saw an error like `Error: unrecognized token ":"` after upgrading to 0.20.5, this version should fix it.
 - The `dynamic` component now properly displays error messages when its properties are invalid. There used to be a bug where errors would be silently ignored, making it hard to debug invalid dynamic components.
 - New [`sqlpage.request_method`](https://sql.ophir.dev/functions.sql?function=request_method#function) function to get the HTTP method used to access the current page. This is useful to create pages that behave differently depending on whether they are accessed with a GET request (to display a form, for instance) or a POST request (to process the form).
 - include the trailing semicolon as a part of the SQL statement sent to the database. This doesn't change anything in most databases, but Microsoft SQL Server requires a trailing semicolon after certain statements, such as `MERGE`. Fixes [issue #318](https://github.com/lovasoa/SQLpage/issues/318)
 - New `readonly` and `disabled` attributes in the [form](https://sql.ophir.dev/documentation.sql?component=form#component) component to make form fields read-only or disabled. This is useful to prevent the user from changing some fields.
 - 36 new icons [(tabler icons 3.4)](https://tabler.io/icons/changelog)
 - Bug fixes in charts [(apexcharts.js v3.49.1)](https://github.com/apexcharts/apexcharts.js/releases)

## 0.20.5 (2024-05-07)

 - Searchable multi-valued selects in the form component
   - Fix missing visual indication of selected item in form dropdown fields. 
     - ![screenshot](https://github.com/tabler/tabler/assets/552629/a575db2f-e210-4984-a786-5727687ac037)
   - fix autofocus on select fields with dropdown
   - add *searchable* as an alias for *dropdown* in the form component
 - Added support for SSL client certificates in MySQL and Postgres
    - SSL client certificates are commonly used to secure connections to databases in cloud environments. To connect to a database that requires a client certificate, you can now use the ssl_cert and ssl_key connection options in the connection string. For example: postgres://user@host/db?ssl_cert=/path/to/client-cert.pem&ssl_key=/path/to/client-key.pem
 - The SQLPage function system was greatly improved
   - All the functions can now be freely combined and nested, without any limitation. No more `Expected a literal single quoted string.` errors when trying to nest functions.
   - The error messages when a function call is invalid were rewritten, to include more context, and provide suggestions on how to fix the error. This should make it easier get started with SQLPage functions.
   Error messages should always be clear and actionnable. If you encounter an error message you don't understand, please [open an issue](https://github.com/lovasoa/SQLpage/issues) on the SQLPage repository.
   - Adding new functions is now easier, and the code is more maintainable. This should make it easier to contribute new functions to SQLPage. If you have an idea for a new function, feel free to open an issue or a pull request on the SQLPage repository. All sqlpage functions are defined in [`functions.rs`](./src/webserver/database/sqlpage_functions/functions.rs).
 - The `shell-empty` component (used to create pages without a shell) now supports the `html` attribute, to directly set the raw contents of the page. This is useful to advanced users who want to generate the page content directly in SQL, without using the SQLPage components. 
 - Updated sqlparser to [v0.46](https://github.com/sqlparser-rs/sqlparser-rs/blob/main/CHANGELOG.md#0460-2024-05-03)
   - The changes include support for DECLARE parsing and CONVERT styles in MSSQL, improved JSON access parsing and ?-based jsonb operators in Postgres, and `ALTER TABLE ... MODIFY` support for MySQL.

## 0.20.4 (2024-04-23)

 - Improvements to the fetch function
   - Set a default [user-agent header](https://en.wikipedia.org/wiki/User-Agent_header) when none is specified (`User-Agent: sqlpage`).
   - bundle root certificates with sqlpage so that we can always access HTTPS URLs even on outdated or stripped-down systems.
   - update our https library to the latest version everywhere, to avoid having to bundle two distinct versions of it.

## 0.20.3 (2024-04-22)

 - New `dropdown` row-level property in the [`form` component](https://sql.ophir.dev/documentation.sql?component=form#component)
   - ![select dropdown in form](https://github.com/lovasoa/SQLpage/assets/552629/5a2268d3-4996-49c9-9fb5-d310e753f844)
   - ![multiselect input](https://github.com/lovasoa/SQLpage/assets/552629/e8d62d1a-c851-4fef-8c5c-a22991ffadcf)
 - Adds a new [`sqlpage.fetch`](https://sql.ophir.dev/functions.sql?function=fetch#function) function that allows sending http requests from SQLPage. This is useful to query external APIs. This avoids having to resort to `sqlpage.exec`.
 - Fixed a bug that occured when using both HTTP and HTTPS in the same SQLPage instance. SQLPage tried to bind to the same (HTTP)
   port twice instead of binding to the HTTPS port. This is now fixed, and SQLPage can now be used with both a non-443 `port` and
   an `https_domain` set in the configuration file.
 - [Updated sqlparser](https://github.com/sqlparser-rs/sqlparser-rs/blob/main/CHANGELOG.md)
   - adds support for named windows in window functions
 - New icons with tabler icons 3.2: https://tabler.io/icons/changelog
 - Optimize queries like `select 'xxx' as component, sqlpage.some_function(...) as parameter`
   to avoid making an unneeded database query. 
   This is especially important for the performance of `sqlpage.run_sql` and the `dynamic` component.

## 0.20.2 (2024-04-01)

 - the **default component**, used when no `select '...' as component` is present, is now [table](https://sql.ophir.dev/documentation.sql?component=table#component). It used to be the `debug` component instead. `table` makes it extremely easy to display the results of any SQL query in a readable manner. Just write any query in a `.sql` file open it in your browser, and you will see the results displayed in a table, without having to use any SQLPage-specific column names or attributes.
 - Better error messages when a [custom component](https://sql.ophir.dev/custom_components.sql) contains a syntax error. [Fix contributed upstream](https://github.com/sunng87/handlebars-rust/pull/638)
 - Lift a limitation on **sqlpage function nesting**. In previous versions, some sqlpage functions could not be used inside other sqlpage functions. For instance, `sqlpage.url_encode(sqlpage.exec('my_program'))` used to throw an error saying `Nested exec() function not allowed`. This limitation is now lifted, and you can nest any sqlpage function inside any other sqlpage function.
 - Allow **string concatenation in inside sqlpage function parameters**. For instance, `sqlpage.exec('echo', 'Hello ' || 'world')` is now supported, whereas it used to throw an error saying `exec('echo', 'Hello ' || 'world') is not a valid call. Only variables (such as $my_variable) and sqlpage function calls (such as sqlpage.header('my_header')) are supported as arguments to sqlpage functions.`.
 - Bump the minimal supported rust version to 1.77 (this is what allows us to easily handle nested sqlpage functions)

## 0.20.1 (2024-03-23)

 - More than 200 new icons, with [tabler icons v3](https://tabler.io/icons/changelog#3.0)
 - New [`sqlpage.persist_uploaded_file`](https://sql.ophir.dev/functions.sql?function=persist_uploaded_file#function) function to save uploaded files to a permanent location on the local filesystem (where SQLPage is running). This is useful to store files uploaded by users in a safe location, and to serve them back to users later.
 - Correct error handling for file uploads. SQLPage used to silently ignore file uploads that failed (because they exceeded [max_uploaded_file_size](./configuration.md), for instance), but now it displays a clear error message to the user.

## 0.20.0 (2024-03-12)

 - **file inclusion**. This is a long awaited feature that allows you to include the contents of one file in another. This is useful to factorize common parts of your website, such as the header, or the authentication logic. There is a new [`sqlpage.run_sql`](https://sql.ophir.dev/functions.sql?function=run_sql#function) function that runs a given SQL file and returns its result as a JSON array. Combined with the existing [`dynamic`](https://sql.ophir.dev/documentation.sql?component=dynamic#component) component, this allows you to include the content of a file in another, like this:
  ```sql
  select 'dynamic' as component, sqlpage.run_sql('header.sql') as properties;
  ```
 - **more powerful *dynamic* component**: the [`dynamic`](https://sql.ophir.dev/documentation.sql?component=dynamic#component) component can now be used to generate the special *header* components too, such as the `redirect`, `cookie`, `authentication`, `http_header` and `json` components. The *shell* component used to be allowed in dynamic components, but only if they were not nested (a dynamic component inside another one). This limitation is now lifted. This is particularly useful in combination with the new file inclusion feature, to factorize common parts of your website. There used to be a limited to how deeply nested dynamic components could be, but this limitation is now lifted too.
 - Add an `id` attribute to form fields in the [form](https://sql.ophir.dev/documentation.sql?component=form#component) component. This allows you to easily reference form fields in custom javascript code.
 - New [`rss`](https://sql.ophir.dev/documentation.sql?component=rss#component) component to create RSS feeds, including **podcast feeds**. You can now create and manage your podcast feed entirely in SQL, and distribute it to all podcast directories such as Apple Podcasts, Spotify, and Google Podcasts.
 - Better error handling in template rendering. Many template helpers now display a more precise error message when they fail to execute. This makes it easier to debug errors when you [develop your own custom components](https://sql.ophir.dev/custom_components.sql).
 - better error messages when an error occurs when defining a variable with `SET`. SQLPage now displays the query that caused the error, and the name of the variable that was being defined.
 - Updated SQL parser to [v0.44](https://github.com/sqlparser-rs/sqlparser-rs/blob/main/CHANGELOG.md#0440-2024-03-02)
   - support [EXECUTE ... USING](https://www.postgresql.org/docs/current/plpgsql-statements.html#PLPGSQL-STATEMENTS-EXECUTING-DYN) in PostgreSQL
   - support `INSERT INTO ... SELECT ... RETURNING`, which allows you to insert data into a table, and easily pass values from the inserted row to a SQLPage component. [postgres docs](https://www.postgresql.org/docs/current/dml-returning.html), [mysql docs](https://mariadb.com/kb/en/insertreturning/), [sqlite docs](https://sqlite.org/lang_returning.html)
   - support [`UPDATE ... FROM`](https://www.sqlite.org/lang_update.html#update_from) in SQLite
 - Bug fixes in charts. See [apexcharts.js v3.47.0](https://github.com/apexcharts/apexcharts.js/releases/tag/v3.47.0)

## 0.19.1 (2024-02-28)
  - **SECURITY**: fixes users being able to re-run migrations by visiting `/sqlpage/migrations/NNNN_name.sql` pages. If you are using sqlpage migrations, your migrations are not idempotent, and you use the default SQLPAGE_WEB_ROOT (`./`) and `SQLPAGE_CONFIGURATION_DIRECTORY` (`./sqlpage/`), you should upgrade to this version as soon as possible. If you are using a custom `SQLPAGE_WEB_ROOT` or `SQLPAGE_CONFIGURATION_DIRECTORY` or your migrations are idempotent, you can upgrade at your convenience.
 - Better error messages on invalid database connection strings. SQLPage now displays a more precise and useful message when an error occurs instead of a "panic" message.

## 0.19.0 (2024-02-25)

 - New `SQLPAGE_CONFIGURATION_DIRECTORY` environment variable to set the configuration directory from the environment.
   The configuration directory is where SQLPage looks for the `sqlpage.json` configuration file, for the `migrations` and `templates` directories, and the `on_connect.sql` file. It used to be hardcoded to `./sqlpage/`, which made each SQLPage invokation dependent on the [current working directory](https://en.wikipedia.org/wiki/Working_directory).
   Now you can, for instance, set `SQLPAGE_CONFIGURATION_DIRECTORY=/etc/sqlpage/` in your environment, and SQLPage will look for its configuration files in `/etc/sqlpage`, which is a more standard location for configuration files in a Unix environment.
     - The official docker image now sets `SQLPAGE_CONFIGURATION_DIRECTORY=/etc/sqlpage/` by default, and changes the working directory to `/var/www/` by default.
         - **⚠️ WARNING**: This change can break your docker image if you relied on setting the working directory to `/var/www` and putting the configuration in `/var/www/sqlpage`. In this case, the recommended setup is to store your sqlpage configuration directory and sql files in different directory. For more information see [this issue](https://github.com/lovasoa/SQLpage/issues/246).
 - Updated the chart component to use the latest version of the charting library
   - https://github.com/apexcharts/apexcharts.js/releases/tag/v3.45.2
   - https://github.com/apexcharts/apexcharts.js/releases/tag/v3.46.0
 - Updated Tabler Icon library to v2.47 with new icons
   - see: https://tabler.io/icons/changelog ![](https://pbs.twimg.com/media/GFUiJa_WsAAd0Td?format=jpg&name=medium)
 - Added `prefix`, `prefix_icon` and `suffix` attributes to the `form` component to create input groups. Useful to add a currency symbol or a unit to a form input, or to visually illustrate the type of input expected.
 - Added `striped_rows`, `striped_columns`, `hover`,`border`, and `small` attributes to the [table component](https://sql.ophir.dev/documentation.sql?component=table#component).
 - In the cookie component, set cookies for the entire website by default. The old behavior was to set the cookie
   only for files inside the current folder by default, which did not match the documentation, that says "If not specified, the cookie will be sent for all paths".
 - Dynamic components at the top of sql files.
   - If you have seen *Dynamic components at the top level are not supported, except for setting the shell component properties* in the past, you can now forget about it. You can now use dynamic components at the top level of your sql files, and they will be interpreted as expected.
 - [Custom shells](https://sql.ophir.dev/custom_components.sql):
    - It has always been possible to change the default shell of a SQLPage website by writing a `sqlpage/shell.handlebars` file. But that forced you to have a single shell for the whole website. It is now possible to have multiple shells, just by creating multiple `shell-*.handlebars` files in the `sqlpage` directory. A `shell-empty` file is also provided by default, to create pages without a shell (useful for returning non-html content, such as an RSS feed).
 - New `edit_link`, `delete_link`, and `view_link` row-level attributes in the list component to add icons and links to each row.
   - ![screenshot](https://github.com/lovasoa/SQLpage/assets/552629/df085592-8359-4fed-9aeb-27a2416ab6b8)
 - **Multiple page layouts** : The page layout is now configurable from the [shell component](https://sql.ophir.dev/documentation.sql?component=shell#component). 3 layouts are available: `boxed` (the default), `fluid` (full width), and `horizontal` (with boxed contents but a full-width header).
   - ![horizontal layout screenshot](https://github.com/lovasoa/SQLpage/assets/552629/3c0fde36-7bf6-414e-b96f-c8880a2fc786)

## 0.18.3 (2024-02-03)

 - Updated dependencies
   - Updated sql parser, to add [support for new syntax](https://github.com/sqlparser-rs/sqlparser-rs/blob/main/CHANGELOG.md), including:
     - MySQL's [`JSON_TABLE`](https://dev.mysql.com/doc/refman/8.0/en/json-table-functions.html) table-valued function, that allows easily iterating over json structures
     - MySQL's [`CALL`](https://dev.mysql.com/doc/refman/8.0/en/call.html) statements, to call stored procedures.
     - PostgreSQL `^@` starts-with operator
 - New [carousel](https://sql.ophir.dev/documentation.sql?component=carousel#component) component to display a carousel of images.
 - For those who write [custom components](https://sql.ophir.dev/custom_components.sql), a new `@component_index` variable is available in templates to get the index of the current component in the page. This makes it easy to generate unique ids for components.

## 0.18.2 (2024-01-29)

 - Completes the 0.18.1 fix for the `chart` component: fix missing chart title.

## 0.18.1 (2024-01-28)

 - Fixes a bug introduced in 0.18.0 where the `chart` component would not respect its `height` attribute.

## 0.18.0 (2024-01-28)

 - Fix small display issue on cards without a title.
 - New component: [`tracking`](https://sql.ophir.dev/documentation.sql?component=tracking#component) for beautiful and compact status reports.
 - New component: [`divider`](https://sql.ophir.dev/documentation.sql?component=divider#component) to add a horizontal line between other components.
 - New component: [`breadcrumb`](https://sql.ophir.dev/documentation.sql?component=breadcrumb#component) to display a breadcrumb navigation bar.
 - fixed a small visual bug in the `card` component, where the margin below footer text was too large.
 - new `ystep` top-level attribute in the `chart` component to customize the y-axis step size.
 - Updated default graph colors so that all series are easily distinguishable even when a large number of series are displayed.
 - New `embed` attribute in the `card` component that lets you build multi-column layouts of various components with cards.
  - ![](./examples/cards-with-remote-content/screenshot.png)
  - Added `id` and `class` attributes to all components, to make it easier to style them with custom CSS and to reference them in intra-page links and custom javascript code.
 - Implemented [uploaded_file_mime_type](https://sql.ophir.dev/functions.sql?function=uploaded_file_mime_type#function)
 - Update the built-in SQLite database to version 3.45.0: https://www.sqlite.org/releaselog/3_45_0.html
 - Add support for unicode in the built-in SQLite database. This includes the `lower` and `upper` functions, and the `NOCASE` collation.

## 0.17.1 (2023-12-10)

 - The previous version reduced log verbosity, but also removed the ability to see the HTTP requests in the logs.
   This is now fixed, and you can see the HTTP requests again. Logging is still less verbose than before, but you can enable debug logs by setting the `RUST_LOG` environment variable to `debug`, or to `sqlpage=debug` to only see SQLPage debug logs.
 - Better error message when failing to bind to a low port (<1024) on Linux. SQLPage now displays a message explaining how to allow SQLPage to bind to a low port.
 - When https_domain is set, but a port number different from 443 is set, SQLPage now starts both an HTTP and an HTTPS server.
 - Better error message when component order is invalid. SQLPage has "header" components, such as [redirect](https://sql.ophir.dev/documentation.sql?component=redirect#component) and [cookie](https://sql.ophir.dev/documentation.sql?component=cookie#component), that must be executed before the rest of the page. SQLPage now displays a clear error message when you try to use them after other components.
 - Fix 404 error not displaying. 404 responses were missing a content-type header, which made them invisible in the browser.
 - Add an `image_url` row-level attribute to the [datagrid](https://sql.ophir.dev/documentation.sql?component=datagrid#component) component to display tiny avatar images in data grids.
 - change breakpoints in the [hero](https://sql.ophir.dev/documentation.sql?component=hero#component) component to make it more responsive on middle-sized screens such as tablets or small laptops. This avoids the hero image taking up the whole screen on these devices.
 - add an `image_url` row-level attribute to the [list](https://sql.ophir.dev/documentation.sql?component=list#component) component to display small images in lists.
 - Fix bad contrast in links in custom page footers.
 - Add a new [configuration option](./configuration.md): `environment`. This allows you to set the environment in which SQLPage is running. It can be either `development` or `production`. In `production` mode, SQLPage will hide error messages and stack traces from the user, and will cache sql files in memory to avoid reloading them from disk when under heavy load.
 - Add support for `selected` in multi-select inputs in the [form](https://sql.ophir.dev/documentation.sql?component=form#component) component. This allows you to pre-select some options in a multi-select input.
 - New function: [`sqlpage.protocol`](https://sql.ophir.dev/functions.sql?function=protocol#function) to get the protocol used to access the current page. This is useful to build links that point to your own site, and work both in http and https.
 - Add an example to the documentation showing how to create heatmaps with the [chart](https://sql.ophir.dev/documentation.sql?component=chart#component) component.
 - 18 new icons available: https://tabler.io/icons/changelog#2.43
 - New top-level attributes for the [`datagrid`](https://sql.ophir.dev/documentation.sql?component=datagrid#component) component: `description`, `description_md` , `icon` , `image_url`.

## 0.17.0 (2023-11-28)

### Uploads

This release is all about a long awaited feature: file uploads.
Your SQLPage website can now accept file uploads from users, store them either in a directory or directly in a database table.

You can add a file upload button to a form with a simple 

```sql
select 'form' as component;
select 'user_file' as name, 'file' as type;
```

when received by the server, the file will be saved in a temporary directory (customizable with `TMPDIR` on linux). You can access the temporary file path with the new [`sqlpage.uploaded_file_path`](https://sql.ophir.dev/functions.sql?function=uploaded_file_path#function) function.

You can then persist the upload as a permanent file on the server with the [`sqlpage.exec`](https://sql.ophir.dev/functions.sql?function=exec#function) function:

```sql
set file_path = sqlpage.uploaded_file_path('user_file');
select sqlpage.exec('mv', $file_path, '/path/to/my/file');
```

or you can store it directly in a database table with the new [`sqlpage.read_file_as_data_url`](https://sql.ophir.dev/functions.sql?function=read_file#function) and [`sqlpage.read_file_as_text`](https://sql.ophir.dev/functions.sql?function=read_file#function) functions:

```sql
insert into files (content) values (sqlpage.read_file_as_data_url(sqlpage.uploaded_file_path('user_file')))
returning 'text' as component, 'Uploaded new file with id: ' || id as contents;
```

The maximum size of uploaded files is configurable with the [`max_uploaded_file_size`](./configuration.md) configuration parameter. By default, it is set to 5 MiB.

#### Parsing CSV files

SQLPage can also parse uploaded CSV files and insert them directly into a database table.
SQLPage re-uses PostgreSQL's [`COPY` syntax](https://www.postgresql.org/docs/current/sql-copy.html)
to import the CSV file into the database.
When connected to a PostgreSQL database, SQLPage will use the native `COPY` statement,
for super fast and efficient on-database CSV parsing.
But it will also work with any other database as well, by
parsing the CSV locally and emulating the same behavior with simple `INSERT` statements.

`user_file_upload.sql` :
```sql
select 'form' as component, 'bulk_user_import.sql' as action;
select 'user_file' as name, 'file' as type, 'text/csv' as accept;
```

`bulk_user_import.sql` :
```sql
-- create a temporary table to preprocess the data
create temporary table if not exists csv_import(name text, age text);
delete from csv_import; -- empty the table
-- If you don't have any preprocessing to do, you can skip the temporary table and use the target table directly

copy csv_import(name, age) from 'user_file'
with (header true, delimiter ',', quote '"', null 'NaN'); -- all the options are optional
-- since header is true, the first line of the file will be used to find the "name" and "age" columns
-- if you don't have a header line, the first column in the CSV will be interpreted as the first column of the table, etc

-- run any preprocessing you want on the data here

-- insert the data into the users table
insert into users (name, email)
select upper(name), cast(email as int) from csv_import;
```

#### New functions

##### Handle uploaded files

 - [`sqlpage.uploaded_file_path`](https://sql.ophir.dev/functions.sql?function=uploaded_file_path#function) to get the temprary local path of a file uploaded by the user. This path will be valid until the end of the current request, and will be located in a temporary directory (customizable with `TMPDIR`). You can use [`sqlpage.exec`](https://sql.ophir.dev/functions.sql?function=exec#function) to operate on the file, for instance to move it to a permanent location.
 - [`sqlpage.uploaded_file_mime_type`](https://sql.ophir.dev/functions.sql?function=uploaded_file_name#function) to get the type of file uploaded by the user. This is the MIME type of the file, such as `image/png` or `text/csv`. You can use this to easily check that the file is of the expected type before storing it.

 The new *Image gallery* example in the official repository shows how to use these functions to create a simple image gallery with user uploads.

##### Read files

These new functions are useful to read the content of a file uploaded by the user,
but can also be used to read any file on the server.

 - [`sqlpage.read_file_as_text`](https://sql.ophir.dev/functions.sql?function=read_file#function) reads the contents of a file on the server and returns a text string.
 - [`sqlpage.read_file_as_data_url`](https://sql.ophir.dev/functions.sql?function=read_file#function) reads the contents of a file on the server and returns a [data URL](https://developer.mozilla.org/en-US/docs/Web/HTTP/Basics_of_HTTP/Data_URIs). This is useful to embed images directly in web pages, or make link

### HTTPS

This is the other big feature of this release: SQLPage now supports HTTPS !

And it does not require you to do a lot of manual configuration
that will compromise your security if you get it wrong,
like most other web servers do. You just give SQLPage your domain name,
and it will take care of the rest.

And while we're at it, SQLPage also supports HTTP/2, for even faster page loads.

To enable HTTPS, you need to buy a [domain name](https://en.wikipedia.org/wiki/Domain_name)
and make it point to the server where SQLPage is running.
Then set the `https_domain` configuration parameter to `yourdomain.com` in your [`sqlpage.json` configuration file](./configuration.md).

```json
{
  "https_domain": "my-cool-website.com"
}
```

That's it. No external tool to install, no certificate to generate, no configuration to tweak.
No need to restart SQLPage either, or to worry about renewing your certificate when it expires.
SQLPage will automatically request a certificate from [Let's Encrypt](https://letsencrypt.org/) by default,
and does not even need to listen on port 80 to do so.

### SQL parser improvements

SQLPage needs to parse SQL queries to be able to bind the right parameters to them,
and to inject the results of built-in sqlpage functions in them.
The parser we user is very powerful and supports most SQL features,
but there are some edge cases where it fails to parse a query.
That's why we contribute to it a lot, and bring the latest version of the parser to SQLPage as soon as it is released.

#### JSON functions in MS SQL Server

SQLPage now supports the [`FOR JSON` syntax](https://learn.microsoft.com/en-us/sql/relational-databases/json/format-query-results-as-json-with-for-json-sql-server?view=sql-server-ver16&tabs=json-path) in MS SQL Server.

This unlocks a lot of new possibilities, that were previously only available in other databases.

This is particularly interesting to build complex menus with the `shell` component,
to build multiple-answer select inputs with the `form` component,
and to create JSON APIs.

#### Other sql syntax enhancements

 - SQLPage now supports the custom `CONVERT` expression syntax for MS SQL Server, and the one for MySQL.
 - SQLPage now supports the `VARCHAR(MAX)` type in MS SQL Server and uses it for all variables bound as parameters to your SQL queries (we used to use `VARCHAR(8000)` before).
 - `INSERT INTO ... DEFAULT VALUES ...` is now supported 

### Other news

 - Dates and timestamps returned from the database are now always formatted in ISO 8601 format, which is the standard format for dates in JSON. This makes it easier to use dates in SQLPage.
 - The `cookie` component now supports setting an explicit expiration date for cookies.
 - The `cookie` component now supports setting the `SameSite` attribute of cookies, and defaults to `SameSite=Strict` for all cookies. What this means in practice is that cookies set by SQLPage will not be sent to your website if the user is coming from another website. This prevents someone from tricking your users into executing SQLPage queries on your website by sending them a malicious link.
 - Bugfix: setting `min` or `max` to `0` in a number field in the `form` component now works as expected.
 - Added support for `.env` files to set SQLPage's [environment variables](./configuration.md#environment-variables).
 - Better responsive design in the card component. Up to 5 cards per line on large screens. The number of cards per line is still customizable with the `columns` attribute.
 - New icons: 
   - ![new icons in tabler 42](https://github.com/tabler/tabler-icons/assets/1282324/00856af9-841d-4aa9-995d-121c7ddcc005)

## 0.16.1 (2023-11-22)

 - fix a bug where setting a variable to a non-string value would always set it to null
 - clearer debug logs (https://github.com/wooorm/markdown-rs/pull/92)
 - update compiler to rust 1.74
 - use user id and group id 1000 in docker image (this is the default user id in most linux distributions)

## 0.16.0 (2023-11-19)

 - Add special handling of hidden inputs in [forms](https://sql.ophir.dev/documentation.sql?component=form#component). Hidden inputs are now completely invisible to the end user, facilitating the implementation of multi-step forms, csrf protaction, and other complex forms.
 - 36 new icons available 
   - https://github.com/tabler/tabler-icons/releases/tag/v2.40.0
   - https://github.com/tabler/tabler-icons/releases/tag/v2.41.0
 - Support multiple statements in [`on_connect.sql`](./configuration.md) in MySQL.
 - Randomize postgres prepared statement names to avoid name collisions. This should fix a bug where SQLPage would report errors like `prepared statement "sqlx_s_1" already exists` when using a connection pooler in front of a PostgreSQL database. It is still not recommended to use SQLPage with an external connection pooler (such as pgbouncer), because SQLPage already implements its own connection pool. If you really want to use a connection pooler, you should set the [`max_connections`](./configuration.md) configuration parameter to `1` to disable the connection pooling logic in SQLPage.
 - SQL statements are now prepared lazily right before their first execution, instead of all at once when a file is first loaded, which allows **referencing a temporary table created at the start of a file in a later statement** in the same file. This works by delegating statement preparation to the database interface library we use (sqlx). The logic of preparing statements and caching them for later reuse is now entirely delegated to sqlx. This also nicely simplifies the code and logic inside sqlpage itself, and should slightly improve performance and memory usage.
   - Creating temporary tables at the start of a file is a nice way to keep state between multiple statements in a single file, without having to use variables, which can contain only a single string value: 
     ```sql
      DROP VIEW IF EXISTS current_user;

      CREATE TEMPORARY VIEW current_user AS
      SELECT * FROM users
      INNER JOIN sessions ON sessions.user_id = users.id
      WHERE sessions.session_id = sqlpage.cookie('session_id');
      
      SELECT 'card' as component,
              'Welcome, ' || username as title
      FROM current_user;
      ```
 - Add support for resetting variables to a `NULL` value using `SET`. Previously, storing `NULL` in a variable would store the string `'null'` instead of the `NULL` value. This is now fixed.
    ```sql
    SET myvar = NULL;
    SELECT 'card' as component;
    SELECT $myvar IS NULL as title; -- this used to display false, it now displays true
    ```

## 0.15.2 (2023-11-12)

 - Several improvements were made to the **map** component
  - Fix a bug where the new geojson support in the map component would not work when the geojson was passed as a string. This impacted databases that do not support native json objects, such as SQLite.
  - Improve support for geojson points (in addition to polygons and lines) in the map component.
  - Add a new `size` parameter to the map component to set the size of markers.
  - Document the `height` parameter to customize the size of the map.
  - `tile_source` parameter to customize the map tiles, giving completely free control over the map appearance.
  - `attribution` parameter to customize or remove the small copyright information text box at the bottom of the map. 
  - Add the ability to customize top navigation links and to create submenus in the `shell` component.
    - Postgres example:
    ```sql
    select 
      'shell' as component,
      'SQLPage' as title,
      JSON('{ "link":"/", "title":"Home" }') as menu_item,
      JSON('{ "title":"Options", "submenu":[
          {"link":"1.sql","title":"Page 1"},
          {"link":"2.sql","title":"Page 2"}
      ]}') as menu_item;
    ```
    - *note*: this requires a database that supports json objects natively. If you are using SQLite, you can work around this limitation by using the `dynamic` component.
 - Updated the embedded database to [SQLite 3.44](https://antonz.org/sqlite-3-44/), which improves performance, compatibility with other databases, and brings new date formatting functions. The new `ORDER BY` clause in aggregate functions is not supported yet in SQLPage.

## 0.15.1 (2023-11-07)

 - Many improvements in the [`form`](https://sql.ophir.dev/documentation.sql?component=form#component) component
   - Multiple form fields can now be aligned on the same line using the `width` attribute.
   - A *reset* button can now be added to the form using the `reset` top-level attribute.
   - The *submit* button can now be customized, and can be removed completely, which is useful to create multiple submit buttons that submit the form to different targets.
 - Support non-string values in markdown fields. `NULL` values are now displayed as empty strings, numeric values are displayed as strings, booleans as `true` or `false`, and arrays as lines of text. This avoids the need to cast values to strings in SQL queries.
 - Revert a change introduced in v0.15.0:
    - Re-add the systematic `CAST(? AS TEXT)` around variables, which helps the database know which type it is dealing with in advance. This fixes a regression in 0.15 where some SQLite websites were broken because of missing affinity information. In SQLite `SELECT '1' = 1` returns `false` but `SELECT CAST('1' AS TEXT) = 1` returns `true`. This also fixes error messages like `could not determine data type of parameter $1` in PostgreSQL.
 - Fix a bug where [cookie](https://sql.ophir.dev/documentation.sql?component=cookie#component) removal set the cookie value to the empty string instead of removing the cookie completely.
 - Support form submission using the [button](https://sql.ophir.dev/documentation.sql?component=button#component) component using its new `form` property. This allows you to create a form with multiple submit buttons that submit the form to different targets.
 - Custom icons and colors for markers in the [map](https://sql.ophir.dev/documentation.sql?component=map#component) component.
 - Add support for GeoJSON in the [map](https://sql.ophir.dev/documentation.sql?component=map#component) component. This makes it much more generic and allows you to display any kind of geographic data, including areas, on a map very easily. This plays nicely with PostGIS and Spatialite which can return GeoJSON directly from SQL queries.

## 0.15.0 (2023-10-29)
 - New function: [`sqlpage.path`](https://sql.ophir.dev/functions.sql?function=path#function) to get the path of the current page.
 - Add a new `align_right` attribute to the [table](https://sql.ophir.dev/documentation.sql?component=table#component) component to align a column to the right.
 - Fix display of long titles in the shell component.
 - New [`sqlpage.variables`](https://sql.ophir.dev/functions.sql?function=variables#function) function for easy handling of complex forms
    - `sqlpage.variables('get')` returns a json object containing all url parameters. Inside `/my_page.sql?x=1&y=2`, it returns the string `'{"x":"1","y":"2"}'`
    - `sqlpage.variables('post')` returns a json object containg all variables passed through a form. This makes it much easier to handle a form with a variable number of fields.
 - Remove systematic casting in SQL of all parameters to `TEXT`. The supported databases understand the type of the parameters natively.
  - Some advanced or database-specific SQL syntax that previously failed to parse inside SQLPage is now supported. See [updates in SQLParser](https://github.com/sqlparser-rs/sqlparser-rs/blob/main/CHANGELOG.md#added)


## 0.14.0 (2023-10-19)

 - Better support for time series in the [chart](https://sql.ophir.dev/documentation.sql?component=chart#component) component. You can now use the `time` top-attribute to display a time series chart
 with smart x-axis labels.
 - **New component**: [button](https://sql.ophir.dev/documentation.sql?component=button#component). This allows you to create rows of buttons that allow navigation between pages.
 - Better error messages for Microsoft SQL Server. SQLPage now displays the line number of the error, which is especially useful for debugging long migration scripts.
 - Many improvements in the official website and the documentation.
    - Most notably, the documentation now has syntax highlighting on code blocks (using [prism](https://prismjs.com/) with a custom theme made for tabler). This also illustrates the usage of external javascript and css libraries in SQLPage. See [the shell component documentation](https://sql.ophir.dev/documentation.sql?component=shell#component).
    - Better display of example queries in the documentation, with smart indentation that makes it easier to read.
 - Clarify some ambiguous error messages:
   - make it clearer whether the error comes from SQLPage or from the database
   - specific tokenization errors are now displayed as such

## 0.13.0 (2023-10-16)
 - New [timeline](https://sql.ophir.dev/documentation.sql?component=timeline#component) component to display a timeline of events.
 - Add support for scatter and bubble plots in the chart component. See [the chart documentation](https://sql.ophir.dev/documentation.sql?component=chart#component).
 - further improve debuggability with more precise error messages. In particular, it usd to be hard to debug errors in long migration scripts, because the line number and position was not displayed. This is now fixed.
 - Better logs on 404 errors. SQLPage used to log a message without the path of the file that was not found. This made it hard to debug 404 errors. This is now fixed.
 - Add a new `top_image` attribute to the [card](https://sql.ophir.dev/documentation.sql?component=card#component) component to display an image at the top of the card. This makes it possible to create beautiful image galleries with SQLPage.
 - Updated dependencies, for bug fixes and performance improvements.
 - New icons (see https://tabler-icons.io/changelog)
 - When `NULL` is passed as an icon name, display no icon instead of raising an error.
 - Official docker image folder structure changed. The docker image now expects 
   - the SQLPage website (`.sql` files) to be in `/var/www/`, and
   - the SQLPage configuration folder to be in `/etc/sqlpage/`
    - the configuration file should be in `/etc/sqlpage/sqlpage.json`
    - the database file should be in `/etc/sqlpage/sqlpage.db`
    - custom templates should be in `/etc/sqlpage/templates/`
   - This configuration change concerns only the docker image. If you are using the sqlpage binary directly, nothing changes.

## 0.12.0 (2023-10-04)

 - **variables** . SQLPage now support setting and reusing variables between statements. This allows you to write more complex SQL queries, and to reuse the result of a query in multiple places.
   ```sql
   -- Set a variable
   SET person = (select username from users where id = $id);
   -- Use it in a query
   SELECT 'text' AS component, 'Hello ' || $person AS contents;
   ```
 - *asynchronous password hashing* . SQLPage used to block a request processing thread while hashing passwords. This could cause a denial of service if an attacker sent many requests to a page that used `sqlpage.hash_password()`
 (typically, the account creation page of your website).
  SQLPage now launches password hashing operations on a separate thread pool, and can continue processing other requests while waiting for passwords to be hashed.
 - Easier configuration for multiple menu items. Syntax like `SELECT 'shell' as component, '["page 1", "page 2"]' as menu_item'` now works as expected. See the new `sqlpage_shell` definition in [the small sql game example](./examples/corporate-conundrum/) and [this discussion](https://github.com/lovasoa/SQLpage/discussions/91).
 - New `sqlpage.exec` function to execute a command on the server. This allows you to run arbitrary code on the server, and use the result in your SQL queries. This can be used to make external API calls, send emails, or run any other code on the server.
  ```sql
  select 'card' as component;
  select value->>'name' as title, value->>'email' as description
  from json_each(sqlpage.exec('curl', 'https://jsonplaceholder.typicode.com/users'));
   ```

   This function is disabled by default for security reasons. To enable it, set the `allow_exec` configuration parameter to `true` in the [configuration](./configuration.md). Enabling it gives full access to the server to anyone who can write SQL queries on your website (this includes users with access to the local filesystem and users with write access to the `sqlpage_files` table on your database), so be careful !
 - New `sqlpage.url_encode` function to percent-encode URL parameters.
   ```sql
   select 'card' as component;
   select 'More...' as title, 'advanced_search.sql?query=' || sqlpage.url_encode($query)
   ```
 - Add the ability to run a sql script on each database connection before it is used,
   by simply creating `sqlpage/on_connect.sql` file. This has many interesting use cases:
     - allows you to set up your database connection with custom settings, such as `PRAGMA` in SQLite
     - set a custom `search_path`, `application_name` or other variables in PostgreSQL
     - create temporary tables that will be available to all SQLPage queries but will not be persisted in the database
     - [`ATTACH`](https://www.sqlite.org/lang_attach.html) a database in SQLite to query multiple database files at once
 - Better error messages. SQLPage displays a more precise and useful message when an error occurs, and displays the position in the SQL statement where the error occured. Incorrect error messages on invalid migrations are also fixed.
 - We now distribute docker images from ARM too. Say hello to SQLPage on your Raspberry Pi and your Mac M1 !
 - Create the default SQLite database file in the "sqlpage" config directory instead of at the root of the web server by default. This makes it inaccessible from the web, which is a more secure default. If you want to keep the old behavior, set the `database_url` configuration parameter to `sqlite://sqlpage.db` in your [configuration](./configuration.md).
 - New `empty_title`, `empty_description`, and `empty_link` top-level attributes on the [`list`](https://sql.ophir.dev/documentation.sql?component=list#component) component to customize the text displayed when the list is empty.

## 0.11.0 (2023-09-17)
 - Support for **environment variables** ! You can now read environment variables from sql code using `sqlpage.environment_variable('VAR_NAME')`.
 - Better support for connection options in mssql.
 - New icons (see https://tabler-icons.io/changelog)
 - New version of the CSS library (see https://preview.tabler.io/changelog.html)
 - configurable web root (see [configuration.md](./configuration.md))
 - new welcome message 
   - ```
      SQLPage is now running on http://127.0.0.1:8080/
      You can write your code in .sql files in /path/to/your/website/directory.
      ```
 - New `sqlpage.current_working_directory` function to get the [current working directory](https://en.wikipedia.org/wiki/Working_directory) of the SQLPage process.
  - New `sqlpage.version` function to get the version of SQLPage.

## 0.10.3 (2023-09-14)

 - Update database drivers to the latest version.
   - Adds new connection string options for mssql, including `app_name` and `instance`.
     Set them with `DATABASE_URL=mssql://user:password@host:port/database?app_name=My%20App&instance=My%20Instance` 

## 0.10.2 (2023-09-04)

 - Fix a bug where the `map` component followed by another component would break the page layout.

## 0.10.1 (2023-08-27)
 - Update the SQL parser, with multiple fixes. See https://github.com/sqlparser-rs/sqlparser-rs/blob/main/CHANGELOG.md#0370-2023-08-22
 - Display all parameters in the debug component (instead of only row-level parameters).
 - Update dashmap for better file lookup performance.
 - Fix table sorting.
 - Fix a bug with Basic Authentication.
   See [#72](https://github.com/lovasoa/SQLpage/pull/72). Thanks to @edgrip for the contribution !

## 0.10.0 (2023-08-20)

 - `.sql` files are now parsed in the dialect of the database they are executed against,
   instead of always being parsed as a "Generic" dialect.
   This allows using more database-specific features in SQLPage and avoids confusion.
   This should not change anything in most cases, but could break your web application
   if you were relying on an SQL dialect syntax that is not directly supported by your database,
   hence the major version change.
 - Added the ability to download chart data as SVG, PNG, and **CSV** using the new `toolbar` attribute of the `chart` component.
   This makes it easy to provide a large data set and allow users to download it as a CSV file from a nice UI.
   ```sql
   SELECT 'chart' as component, 1 as toolbar;
   SELECT quarter as label, sum(sales) as value FROM sales GROUP BY quarter;
   ```
 - Added a dark theme ! You can now choose between a light and a dark theme for your SQLPage website.
   Select the dark theme using the `theme` parameter of the `shell` component:
   ```sql
   SELECT 'shell' AS component, 'dark' AS theme;
   ```
   See https://github.com/lovasoa/SQLpage/issues/50
 - Fixed a bug where the default index page would be displayed when `index.sql` could not be loaded,
   instead of displaying an error page explaining the issue.
 - Improved the appearance of scrollbars. (Workaround for https://github.com/tabler/tabler/issues/1648).
   See https://github.com/lovasoa/SQLpage/discussions/17
 - Create a single database connection by default when using `sqlite://:memory:` as the database URL.
   This makes it easier to use temporary tables and other connection-specific features.
 - When no component is selected, display data with the `debug` component by default.
   This makes any simple `SELECT` statement a valid SQLPage file.
   Before, data returned outside of a component would be ignored.
 - Improved error handling. SQLPage now displays a nice error page when an error occurs, even if it's at the top of the page.
   This makes it easier to debug SQLPage websites. Before, errors that occured before SQLPage had started to render the page would be displayed as a raw text error message without any styling.
 - Added the ability to retry database connections when they fail on startup.
   This makes it easier to start SQLPage concurrently with the database, and have it wait for the database to become available.
   See the [`database_connection_retries` and `database_connection_acquire_timeout_seconds` configuration parameter](./configuration.md).

## 0.9.5 (2023-08-12)

 - New `tab` component to create tabbed interfaces. See [the documentation](https://sql.ophir.dev/documentation.sql?component=tab#component).
 - Many improvements in database drivers.
   - performance and numeric precision improvements,
   - multiple fixes around passing NUMERIC, DECIMAL, and JSON values to SQLPage.

## 0.9.4 (2023-08-04)

Small bugfix release

 - Fix a bug with simple queries (ones with only static values) that contained multiple repeated columns
   (such as `SELECT 'hello' AS menu_item, 'world' AS menu_item`). Only the last column would be taken into account.
   This could manifest as a bug where
     - only the last menu item in the shell component would be displayed,
     - only the last markdown column in a table would be interpreted as markdown,
     - only the last icon column in a table would be displayed as an icon.

## 0.9.3 (2023-08-03)

 - Icons are now loaded directly from the sqlpage binary instead of loading them from a CDN.
  This allows pages to load faster, and to get a better score on google's performance audits, potentially improving your position in search results.
    - This also makes it possible to host a SQLPage website on an intranet without access to the internet.
    - Fixes https://github.com/lovasoa/SQLpage/issues/37
 - store compressed frontend assets in the SQLPage binary:
    - smaller SQLPage binary
    - Faster page loads, less work on the server
 - Fix a bug where table search would fail to find a row if the search term contained some special characters.
    - Fixes https://github.com/lovasoa/SQLpage/issues/46
 - Split the charts javascript code from the rest of the frontend code, and load it only when necessary.
   This greatly diminishes the amount of js loaded by default, and achieves very good performance scores by default.
   SQLPage websites now load even faster, een on slow mobile connections.

## 0.9.2 (2023-08-01)

 - Added support for more SQL data types. This notably fixes an issue with the display of datetime columns in tables.
    - See: https://github.com/lovasoa/SQLpage/issues/41
 - Updated dependencies, better SQL drivers

## 0.9.1 (2023-07-30)

 - Fix issues with the new experimental mssql driver.

## 0.9.0 (2023-07-30)

 - Added a new `json` component, which allows building a JSON API entirely in SQL with SQLPage !
   Now creating an api over your database is as simple as `SELECT 'json' AS component, JSON_OBJECT('hello', 'world') AS contents`.
 - `SELECT` statements that contain only static values are now interpreted directly by SQLPage, and do not result in a database query. This greatly improves the performance of pages that contain many static elements.
 - Redirect index pages without a trailing slash to the same page with the trailing slash. This ensures that relative links work correctly, and gives each page a unique canonical URL. (For instance, if you have a file in `myfolder/index.sql`, then it will be accessible at `mysite.com/myfolder/` and `mysite.com/myfolder` will redirect to `mysite.com/myfolder/`).
 - Update the database drivers to the latest version, and switch to a fork of `sqlx`. This also updates the embedded version of SQLite to 3.41.2, with [many cool new features](https://www.sqlite.org/changes.html) such as:
   - better json support
   - better performance
 - Add experimental support for *Microsoft SQL Server*. If you have a SQL Server database lying around, please test it and report any issue you might encounter !

## 0.8.0 (2023-07-17)

 - Added a new [`sqlite_extensions` configuration parameter](./configuration.md) to load SQLite extensions. This allows many interesting use cases, such as 
      - [using spatialite to build a geographic data application](./examples/make%20a%20geographic%20data%20application%20using%20sqlite%20extensions/),
      - querying CSV data from SQLPage with [vsv](https://github.com/nalgeon/sqlean/blob/main/docs/vsv.md),
      - or building a search engine for your data with [FTS5](https://www.sqlite.org/fts5.html).
 - Breaking: change the order of priority for loading configuration parameters: the environment variables have priority over the configuration file. This makes it easier to tweak the configuration of a SQLPage website when deploying it.
 - Fix the default index page in MySQL. Fixes [#23](https://github.com/lovasoa/SQLpage/issues/23).
 - Add a new [map](https://sql.ophir.dev/documentation.sql?component=map#component) component to display a map with markers on it. Useful to display geographic data from PostGIS or Spatialite.
 - Add a new `icon` attribute to the [table](https://sql.ophir.dev/documentation.sql?component=table#component) component to display icons in the table.
 - Fix `textarea` fields in the [form](https://sql.ophir.dev/documentation.sql?component=table#component) component to display the provided `value` attribute. Thanks Frank for the contribution !
 - SQLPage now guarantees that a single web request will be handled by a single database connection. Previously, connections were repeatedly taken and put back to the connection pool between each statement, preventing the use of temporary tables, transactions, and other connection-specific features such as [`last_insert_rowid`](https://www.sqlite.org/lang_corefunc.html#last_insert_rowid). This makes it much easier to keep state between SQL statements in a single `.sql` file. Please report any performance regression you might encounter. See [the many-to-many relationship example](./examples/modeling%20a%20many%20to%20many%20relationship%20with%20a%20form/).
 - The [table](https://sql.ophir.dev/documentation.sql?component=table#component) component now supports setting a custom background color, and a custom CSS class on a given table line.
 - New `checked` attribute for checkboxes and radio buttons. 

## 0.7.2 (2023-07-10)

### [SQL components](https://sql.ophir.dev/documentation.sql)

 - New [authentication](https://sql.ophir.dev/documentation.sql?component=authentication#component) component to handle user authentication, and password checking
 - New [redirect](https://sql.ophir.dev/documentation.sql?component=redirect#component) component to stop rendering the current page and redirect the user to another page.
 - The [debug](https://sql.ophir.dev/documentation.sql?component=debug#component) component is now documented
 - Added properties to the [shell](https://sql.ophir.dev/documentation.sql?component=shell#component) component:
    - `css` to add custom CSS to the page
    - `javascript` to add custom Javascript to the page. An example of [how to use it to integrate a react component](https://github.com/lovasoa/SQLpage/tree/main/examples/using%20react%20and%20other%20custom%20scripts%20and%20styles) is available.
    - `footer` to set a message in the footer of the page

### [SQLPage functions](https://sql.ophir.dev/functions.sql)

 - New [`sqlpage.basic_auth_username`](https://sql.ophir.dev/functions.sql?function=basic_auth_username#function) function to get the name of the user logged in with HTTP basic authentication
 - New [`sqlpage.basic_auth_password`](https://sql.ophir.dev/functions.sql?function=basic_auth_password#function) function to get the password of the user logged in with HTTP basic authentication.
 - New [`sqlpage.hash_password`](https://sql.ophir.dev/functions.sql?function=hash_password#function) function to hash a password with the same algorithm as the [authentication](https://sql.ophir.dev/documentation.sql?component=authentication#component) component uses.
 - New [`sqlpage.header`](https://sql.ophir.dev/functions.sql?function=header#function) function to read an HTTP header from the request.
 - New [`sqlpage.random_string`](https://sql.ophir.dev/functions.sql?function=random_string#function) function to generate a random string. Useful to generate session ids.


### Bug fixes

 - Fix a bug where the page style would not load in pages that were not in the root directory: https://github.com/lovasoa/SQLpage/issues/19
 - Fix resources being served with the wrong content type
 - Fix compilation of SQLPage as an AWS lambda function
 - Fixed logging and display of errors, to make them more useful<|MERGE_RESOLUTION|>--- conflicted
+++ resolved
@@ -1,10 +1,6 @@
 # CHANGELOG.md
 
-<<<<<<< HEAD
-## 0.23.0 (unreleased)
-=======
 ## 0.23.0 (2024-06-09)
->>>>>>> 58b61915
 
  - fix a bug in the [csv](https://sql.ophir.dev/documentation.sql?component=csv#component) component. The `separator` parameter now works as expected. This facilitates creating excel-compatible CSVs in european countries where excel expects the separator to be `;` instead of `,`.
  - new `tooltip` property in the button component.
@@ -14,15 +10,12 @@
  - Fixed a bug in the cookie component where removing a cookie from a subdirectory would not work.
  - [Updated SQL parser](https://github.com/sqlparser-rs/sqlparser-rs/blob/main/CHANGELOG.md#0470-2024-06-01). Fixes support for `AT TIME ZONE` in postgres. Fixes `GROUP_CONCAT()` in MySQL.
  - Add a new warning message in the logs when trying to use `SET $x = ` when there is already a form field named `x`.
-<<<<<<< HEAD
-=======
  - **Empty Uploaded files**: when a form contains an optional file upload field, and the user does not upload a file, the field used to still be accessible to SQLPage file-related functions such as `sqlpage.uploaded_file_path` and `sqlpage.uploaded_file_mime_type`. This is now fixed, and these functions will return `NULL` when the user does not upload a file. `sqlpage.persist_uploaded_file` will not create an empty file in the target directory when the user does not upload a file, instead it will do nothing and return `NULL`.
  - In the [map](https://sql.ophir.dev/documentation.sql?component=map#component) component, when top-level latitude and longitude properties are omitted, the map will now center on its markers. This makes it easier to create zoomed maps with a single marker.
  - In the [button](https://sql.ophir.dev/documentation.sql?component=button#component) component, add a `download` property to make the button download a file when clicked, a `target` property to open the link in a new tab, and a `rel` property to prevent search engines from following the link.
  - New `timeout` option in the [sqlpage.fetch](https://sql.ophir.dev/functions.sql?function=fetch#function) function to set a timeout for the request. This is useful when working with slow or unreliable APIs, large payloads, or when you want to avoid waiting too long for a response.
  - In the [hero](https://sql.ophir.dev/documentation.sql?component=hero#component) component, add a `poster` property to display a video poster image, a `loop` property to loop the video (useful for short animations), a `muted` property to mute the video, and a `nocontrols` property to hide video controls.
  - Fix a bug where icons would disappear when serving a SQLPage website from a subdirectory and not the root of the (sub)domain using the `site_prefix` configuration option.
->>>>>>> 58b61915
 
 ## 0.22.0 (2024-05-29)
  -  **Important Security Fix:** The behavior of `SET $x` has been modified to match `SELECT $x`.
